import java.time.format.DateTimeFormatter
import java.time.{ ZoneOffset, ZonedDateTime }

import com.typesafe.sbt.SbtGit.GitKeys
import com.typesafe.sbt.git.DefaultReadableGit
import microsites._
import sbt.Package.ManifestAttributes

name := "slack-morphism-root"

ThisBuild / version := "3.0.2-SNAPSHOT"

ThisBuild / description := "Open Type-Safe Reactive Client with Blocks Templating for Slack"

ThisBuild / organization := "org.latestbit"

ThisBuild / homepage := Some( url( "https://slack.abdolence.dev" ) )

ThisBuild / licenses := Seq(
  ( "Apache License v2.0", url( "http://www.apache.org/licenses/LICENSE-2.0.html" ) )
)

ThisBuild / crossScalaVersions := Seq( "2.13.4", "2.12.12" )

ThisBuild / scalaVersion := ( ThisBuild / crossScalaVersions).value.head

ThisBuild / scalacOptions ++= Seq( "-feature" )

ThisBuild / exportJars := true

ThisBuild / exportJars := true

ThisBuild / publishMavenStyle := true

ThisBuild / publishTo := {
  val nexus = "https://oss.sonatype.org/"
  if (isSnapshot.value)
    Some( "snapshots" at nexus + "content/repositories/snapshots" )
  else
    Some( "releases" at nexus + "service/local/staging/deploy/maven2" )
}

ThisBuild / pomExtra := (
  <developers>
    <developer>
        <id>abdolence</id>
        <name>Abdulla Abdurakhmanov</name>
        <url>https://abdolence.dev</url>
    </developer>
  </developers>
)

ThisBuild / resolvers ++= Seq(
  "Typesafe repository" at "https://repo.typesafe.com/typesafe/releases/",
  "Sonatype OSS Releases" at "https://oss.sonatype.org/content/repositories/releases/",
  "Sonatype OSS Snapshots" at "https://oss.sonatype.org/content/repositories/snapshots/"
)

ThisBuild / scalacOptions ++= Seq(
  "-deprecation",
  "-unchecked",
  "-feature",
  "-language:existentials",
  "-language:higherKinds",
  "-Ywarn-dead-code",
  "-Ywarn-numeric-widen",
  "-Ywarn-value-discard"
) ++ ( CrossVersion.partialVersion( ( ThisBuild / scalaVersion).value ) match {
  case Some( ( 2, n ) ) if n >= 13 => Seq( "-Xsource:3" )
  case Some( ( 2, n ) ) if n < 13  => Seq( "-Ypartial-unification" )
  case _                           => Seq()
})

ThisBuild / javacOptions ++= Seq(
  "-Xlint:deprecation",
  "-source",
  "1.8",
  "-target",
  "1.8",
  "-Xlint"
)

ThisBuild / packageOptions := Seq(
  ManifestAttributes(
    ( "Build-Jdk", System.getProperty( "java.version" ) ),
    (
      "Build-Date",
      ZonedDateTime.now( ZoneOffset.UTC ).format( DateTimeFormatter.ISO_OFFSET_DATE_TIME )
    )
  )
)

def priorTo2_13( scalaVersion: String ): Boolean =
  CrossVersion.partialVersion( scalaVersion ) match {
    case Some( ( 2, minor ) ) if minor < 13 => true
    case _                                  => false
  }


val catsVersion                   = "2.3.0"
val catsEffectVersion             = "2.3.0"
val circeVersion                  = "0.13.0"
val scalaCollectionsCompatVersion = "2.3.2"
val sttpVersion                   = "2.2.9"
val circeAdtCodecVersion          = "0.9.1"

// For tests
val scalaTestVersion    = "3.2.3"
val scalaCheckVersion   = "1.15.0"
val scalaTestPlusCheck  = "3.2.2.0"
val scalaTestPlusTestNG = "3.2.2.0" // reactive publishers tck testing
val scalaCheckShapeless = "1.2.5"
val scalaMockVersion    = "5.1.0"

// For full-featured examples we use additional libs
<<<<<<< HEAD
val akkaVersion          = "2.6.10"
val akkaHttpVersion      = "10.2.2"
val akkaHttpCirceVersion = "1.35.3"
=======
val akkaVersion          = "2.6.13"
val akkaHttpVersion      = "10.2.4"
val akkaHttpCirceVersion = "1.35.0"
>>>>>>> 584ebca2
val logbackVersion       = "1.2.3"
val scalaLoggingVersion  = "3.9.3"
val scoptVersion         = "3.7.1"
val swayDbVersion        = "0.11"
val http4sVersion        = "0.21.21"
val declineVersion       = "1.4.0"

// For fs2 integration module
val fs2Version = "2.5.4"

// For reactive-streams integration module
val reactiveStreamsVersion = "1.0.3"

// Compiler plugins
val kindProjectorVer = "0.11.3"

// Compatibility libs for Scala < 2.13
val bigwheelUtilBackports = "2.1"

val baseDependencies =
  Seq(
    "org.typelevel" %% "cats-core"
  ).map( _ % catsVersion ) ++
    Seq(
      "org.typelevel" %% "cats-effect" % catsEffectVersion
    ) ++
    Seq(
      "io.circe" %% "circe-core",
      "io.circe" %% "circe-generic",
      "io.circe" %% "circe-generic-extras",
      "io.circe" %% "circe-parser"
    ).map(
      _ % circeVersion
        exclude ( "org.typelevel", "cats-core")
    ) ++
    Seq(
      "org.latestbit" %% "circe-tagged-adt-codec" % circeAdtCodecVersion
        excludeAll ( ExclusionRule( organization = "io.circe" ) )
    ) ++
    Seq(
      "org.scalactic"                %% "scalactic"                        % scalaTestVersion,
      "org.scalatest"                %% "scalatest"                        % scalaTestVersion,
      "org.scalacheck"               %% "scalacheck"                       % scalaCheckVersion,
      "org.scalamock"                %% "scalamock"                        % scalaMockVersion,
      "org.typelevel"                %% "cats-laws"                        % catsVersion,
      "org.typelevel"                %% "cats-testkit"                     % catsVersion,
      "org.scalatestplus"            %% "scalacheck-1-14"                  % scalaTestPlusCheck,
      "org.scalatestplus"            %% "testng-6-7"                       % scalaTestPlusTestNG,
      "com.github.alexarchambault"   %% "scalacheck-shapeless_1.14"        % scalaCheckShapeless,
      "com.softwaremill.sttp.client" %% "async-http-client-backend-future" % sttpVersion,
      "com.softwaremill.sttp.client" %% "async-http-client-backend-cats"   % sttpVersion,
      "com.softwaremill.sttp.client" %% "async-http-client-backend-monix"  % sttpVersion,
      "com.softwaremill.sttp.client" %% "http4s-backend"                   % sttpVersion,
      "ch.qos.logback"                % "logback-classic"                  % logbackVersion
        exclude ( "org.slf4j", "slf4j-api"),
      "com.typesafe.scala-logging" %% "scala-logging" % scalaLoggingVersion
    ).map(
      _ % "test"
        exclude ( "org.typelevel", "cats-core")
        exclude ( "org.typelevel", "cats-effect")
    )

lazy val noPublishSettings = Seq(
  publish := {},
  publishLocal := {},
  publishArtifact := false
)

lazy val overwritePublishSettings = Seq(
  publishConfiguration := publishConfiguration.value.withOverwrite( true )
)

lazy val scalaDocSettings = Seq(
  scalacOptions in ( Compile, doc) ++= Seq( "-groups", "-skip-packages", "sttp.client" ) ++
    ( if (priorTo2_13( scalaVersion.value ))
       Seq( "-Yno-adapted-args" )
     else
       Seq( "-Ymacro-annotations" ))
)

lazy val compilerPluginSettings = Seq(
  addCompilerPlugin( "org.typelevel" % "kind-projector" % kindProjectorVer cross CrossVersion.full )
)

lazy val slackMorphismRoot = project
  .in( file( "." ) )
  .aggregate(
    slackMorphismModels,
    slackMorphismClient,
    slackMorphismAkkaExample,
    slackMorphismHttp4sExample,
    slackMorphismFs2,
    slackMorphismReactiveStreams
  )
  .settings( noPublishSettings )

lazy val slackMorphismModels =
  ( project in file( "models" ))
    .settings(
      name := "slack-morphism-models",
      libraryDependencies ++= baseDependencies ++ Seq()
    )
    .settings( scalaDocSettings )
    .settings( compilerPluginSettings )
    .settings( overwritePublishSettings )

lazy val slackMorphismClient =
  ( project in file( "client" ))
    .settings(
      name := "slack-morphism-client",
      libraryDependencies ++= ( baseDependencies ++ Seq(
        "com.softwaremill.sttp.client" %% "core"                    % sttpVersion,
        "org.scala-lang.modules"       %% "scala-collection-compat" % scalaCollectionsCompatVersion
      ) ++ ( if (priorTo2_13( scalaVersion.value ))
              Seq( "com.github.bigwheel" %% "util-backports" % bigwheelUtilBackports )
            else Seq()))
    )
    .settings( scalaDocSettings )
    .settings( compilerPluginSettings )
    .settings( overwritePublishSettings )
    .dependsOn( slackMorphismModels )

lazy val slackMorphismAkkaExample =
  ( project in file( "examples/akka-http" ))
    .settings(
      name := "slack-morphism-akka",
      libraryDependencies ++= baseDependencies ++ Seq(
        "com.typesafe.akka" %% "akka-http"         % akkaHttpVersion,
        "com.typesafe.akka" %% "akka-stream-typed" % akkaVersion,
        "com.typesafe.akka" %% "akka-actor-typed"  % akkaVersion,
        "com.github.scopt"  %% "scopt"             % scoptVersion,
        "ch.qos.logback"     % "logback-classic"   % logbackVersion
          exclude ( "org.slf4j", "slf4j-api"),
        "com.typesafe.scala-logging" %% "scala-logging"   % scalaLoggingVersion,
        "de.heikoseeberger"          %% "akka-http-circe" % akkaHttpCirceVersion
          excludeAll (
            ExclusionRule( organization = "com.typesafe.akka" ),
            ExclusionRule( organization = "io.circe" )
        ),
        "com.softwaremill.sttp.client" %% "akka-http-backend" % sttpVersion
          excludeAll (
            ExclusionRule( organization = "com.typesafe.akka" )
          ),
        "io.swaydb"                    %% "swaydb"            % swayDbVersion
          excludeAll (
            ExclusionRule( organization = "org.scala-lang.modules" ),
            ExclusionRule( organization = "org.reactivestreams" )
        )
      )
    )
    .settings( noPublishSettings )
    .settings( compilerPluginSettings )
    .dependsOn( slackMorphismClient )

lazy val slackMorphismHttp4sExample =
  ( project in file( "examples/http4s" ))
    .settings(
      name := "slack-morphism-http4s",
      libraryDependencies ++= baseDependencies ++ ( Seq(
        "org.http4s" %% "http4s-blaze-server",
        "org.http4s" %% "http4s-blaze-client",
        "org.http4s" %% "http4s-circe",
        "org.http4s" %% "http4s-dsl"
      ).map(
        _ % http4sVersion
          exclude ( "org.typelevel", "cats-core")
          exclude ( "org.typelevel", "cats-effect")
          excludeAll ( ExclusionRule( organization = "io.circe" ) )
      ) ) ++ Seq(
        "com.monovore" %% "decline" % declineVersion
          exclude ( "org.typelevel", "cats-core"),
        "com.monovore" %% "decline-effect" % declineVersion
          exclude ( "org.typelevel", "cats-core")
          exclude ( "org.typelevel", "cats-effect"),
        "ch.qos.logback" % "logback-classic" % logbackVersion
          exclude ( "org.slf4j", "slf4j-api"),
        "com.typesafe.scala-logging"   %% "scala-logging"  % scalaLoggingVersion,
        "com.softwaremill.sttp.client" %% "http4s-backend" % sttpVersion
          excludeAll ( ExclusionRule( organization = "org.http4s" ) )
          excludeAll ( ExclusionRule( organization = "io.circe" ) ),
        "io.swaydb" %% "swaydb" % swayDbVersion
          excludeAll (
            ExclusionRule( organization = "org.scala-lang.modules" ),
            ExclusionRule( organization = "org.reactivestreams" )
        ),
        "io.swaydb" %% "cats-effect" % swayDbVersion
          excludeAll (
            ExclusionRule( organization = "org.scala-lang.modules" ),
            ExclusionRule( organization = "org.reactivestreams" ),
            ExclusionRule( organization = "org.typelevel" )
        )
      )
    )
    .settings( noPublishSettings )
    .settings( compilerPluginSettings )
    .dependsOn( slackMorphismClient )

lazy val slackMorphismFs2 =
  ( project in file( "fs2" ))
    .settings(
      name := "slack-morphism-fs2",
      libraryDependencies ++= baseDependencies ++ Seq(
        "co.fs2" %% "fs2-core" % fs2Version
          exclude ( "org.typelevel", "cats-core")
          exclude ( "org.typelevel", "cats-effect")
          excludeAll ( ExclusionRule( organization = "io.circe" ) )
      )
    )
    .settings( scalaDocSettings )
    .settings( compilerPluginSettings )
    .settings( overwritePublishSettings )
    .dependsOn( slackMorphismClient % "compile->compile;test->test" )

lazy val slackMorphismReactiveStreams =
  ( project in file( "reactive-streams" ))
    .settings(
      name := "slack-morphism-reactive-streams",
      libraryDependencies ++= baseDependencies ++ Seq(
        "org.reactivestreams" % "reactive-streams" % reactiveStreamsVersion
      ) ++ ( Seq(
        "org.reactivestreams" % "reactive-streams-tck" % reactiveStreamsVersion
      ).map( _ % "test" ) )
    )
    .settings( scalaDocSettings )
    .settings( compilerPluginSettings )
    .settings( overwritePublishSettings )
    .dependsOn( slackMorphismClient % "compile->compile;test->test" )

lazy val apiDocsDir = settingKey[String]( "Name of subdirectory for api docs" )

lazy val docSettings = Seq(
  micrositeName := "Slack Morphism for Scala",
  micrositeUrl := "https://slack.abdolence.dev",
  micrositeDocumentationUrl := "/docs",
  micrositeDocumentationLabelDescription := "Docs",
  micrositeAuthor := "Abdulla Abdurakhmanov",
  micrositeHomepage := "https://slack.abdolence.dev",
  micrositeOrganizationHomepage := "https://abdolence.dev",
  micrositeGithubOwner := "abdolence",
  micrositeGithubRepo := "slack-morphism",
  micrositePushSiteWith := GHPagesPlugin,
  autoAPIMappings := true,
  micrositeTheme := "light",
  micrositePalette := Map(
    "brand-primary"   -> "#bf360c",
    "brand-secondary" -> "#37474f",
    "white-color"     -> "#FFFFFF"
  ),
  micrositeGithubToken := sys.env.get( "GITHUB_TOKEN" ),
  micrositeGitterChannel := false,
  micrositeFooterText := None,
  micrositeFavicons := Seq(
    MicrositeFavicon( "favicon-16x16.png", "16x16" ),
    MicrositeFavicon( "favicon-32x32.png", "32x32" ),
    MicrositeFavicon( "favicon-96x96.png", "96x96" ),
    MicrositeFavicon( "favicon-128.png", "128x128" ),
    MicrositeFavicon( "favicon-196x196.png", "196x196" )
  ),
  apiDocsDir := "api",
  unidocProjectFilter in ( ScalaUnidoc, unidoc) := inProjects( slackMorphismModels, slackMorphismClient ),
  addMappingsToSiteDir( mappings in ( ScalaUnidoc, packageDoc), apiDocsDir ),
  micrositeAnalyticsToken := "UA-155371094-1",
  includeFilter in makeSite := ( includeFilter in makeSite).value || "*.txt" || "*.xml",
  mappings in makeSite ++= Seq(
    ( resourceDirectory in Compile).value / "microsite" / "robots.txt"  -> "robots.txt",
    ( resourceDirectory in Compile).value / "microsite" / "sitemap.xml" -> "sitemap.xml"
  )
)

ThisBuild / GitKeys.gitReader := baseDirectory( base => new DefaultReadableGit( base ) ).value

addCompilerPlugin( "org.typelevel" % "kind-projector" % kindProjectorVer cross CrossVersion.full )

lazy val slackMorphismMicrosite = project
  .in( file( "site" ) )
  .settings(
    name := "slack-morphism-microsite"
  )
  .settings( noPublishSettings )
  .settings( compilerPluginSettings )
  .settings( docSettings )
  .settings( scalaDocSettings )
  .enablePlugins( MicrositesPlugin )
  .enablePlugins( ScalaUnidocPlugin )
  .dependsOn( slackMorphismModels, slackMorphismClient, slackMorphismAkkaExample )

addCommandAlias( "publishAllDocs", ";slackMorphismMicrosite/publishMicrosite" )<|MERGE_RESOLUTION|>--- conflicted
+++ resolved
@@ -113,15 +113,9 @@
 val scalaMockVersion    = "5.1.0"
 
 // For full-featured examples we use additional libs
-<<<<<<< HEAD
-val akkaVersion          = "2.6.10"
-val akkaHttpVersion      = "10.2.2"
-val akkaHttpCirceVersion = "1.35.3"
-=======
 val akkaVersion          = "2.6.13"
 val akkaHttpVersion      = "10.2.4"
 val akkaHttpCirceVersion = "1.35.0"
->>>>>>> 584ebca2
 val logbackVersion       = "1.2.3"
 val scalaLoggingVersion  = "3.9.3"
 val scoptVersion         = "3.7.1"
