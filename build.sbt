--- conflicted
+++ resolved
@@ -106,13 +106,8 @@
 val catsVersion                   = "2.6.1"
 val catsEffectVersion             = "3.1.1"
 val circeVersion                  = "0.14.1"
-<<<<<<< HEAD
-val scalaCollectionsCompatVersion = "2.5.0"
-val sttpVersion                   = "2.2.9"
-=======
 val scalaCollectionsCompatVersion = "2.4.4"
 val sttp3Version                   = "3.3.6"
->>>>>>> cc9d607b
 val circeAdtCodecVersion          = "0.10.0"
 
 // For tests
