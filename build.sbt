--- conflicted
+++ resolved
@@ -120,13 +120,8 @@
 val scalaLoggingVersion  = "3.9.3"
 val scoptVersion         = "3.7.1"
 val swayDbVersion        = "0.11"
-<<<<<<< HEAD
-val http4sVersion        = "0.21.21"
-val declineVersion       = "2.0.0"
-=======
 val http4sVersion        = "0.21.23"
 val declineVersion       = "1.4.0"
->>>>>>> 819c04c1
 
 // For fs2 integration module
 val fs2Version = "2.5.6"
