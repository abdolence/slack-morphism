import java.time.format.DateTimeFormatter
import java.time.{ ZoneOffset, ZonedDateTime }

import com.typesafe.sbt.SbtGit.GitKeys
import com.typesafe.sbt.git.DefaultReadableGit
import microsites._
import sbt.Package.ManifestAttributes

name := "slack-morphism-root"

ThisBuild / version := "4.0.1"

ThisBuild / versionScheme := Some( "semver-spec" )

ThisBuild / description := "Open Type-Safe Reactive Client with Blocks Templating for Slack"

ThisBuild / organization := "org.latestbit"

ThisBuild / homepage := Some( url( "https://slack.abdolence.dev" ) )

ThisBuild / licenses := Seq(
  ( "Apache License v2.0", url( "http://www.apache.org/licenses/LICENSE-2.0.html" ) )
)

ThisBuild / crossScalaVersions := Seq( "2.13.7", "2.12.15" )

ThisBuild / scalaVersion := ( ThisBuild / crossScalaVersions ).value.head

ThisBuild / scalacOptions ++= Seq( "-feature" )

ThisBuild / exportJars := true

ThisBuild / exportJars := true

ThisBuild / semanticdbEnabled := true

ThisBuild / semanticdbVersion := scalafixSemanticdb.revision

ThisBuild / scalafixScalaBinaryVersion := CrossVersion.binaryScalaVersion( scalaVersion.value )

ThisBuild / publishTo := {
  val nexus = "https://oss.sonatype.org/"
  if (isSnapshot.value)
    Some( "snapshots" at nexus + "content/repositories/snapshots" )
  else
    Some( "releases" at nexus + "service/local/staging/deploy/maven2" )
}

ThisBuild / pomExtra := (
  <developers>
    <developer>
        <id>abdolence</id>
        <name>Abdulla Abdurakhmanov</name>
        <url>https://abdolence.dev</url>
    </developer>
  </developers>
)

ThisBuild / resolvers ++= Seq(
  "Typesafe repository" at "https://repo.typesafe.com/typesafe/releases/",
  "Sonatype OSS Releases" at "https://oss.sonatype.org/content/repositories/releases/",
  "Sonatype OSS Snapshots" at "https://oss.sonatype.org/content/repositories/snapshots/"
)

ThisBuild / scalacOptions := Seq(
  "-deprecation",
  "-unchecked",
  "-feature",
  "-language:existentials",
  "-language:higherKinds",
  "-Ywarn-dead-code",
  "-Ywarn-numeric-widen",
  "-Ywarn-value-discard" /*,
  "-Ywarn-unused"*/
) ++ ( CrossVersion.partialVersion( scalaVersion.value ) match {
  case Some( ( 2, n ) ) if n >= 13 => Seq( "-Xsource:3" )
  case Some( ( 2, n ) ) if n < 13  => Seq( "-Ypartial-unification" )
  case _                           => Seq()
} )

ThisBuild / javacOptions ++= Seq(
  "-Xlint:deprecation",
  "-source",
  "1.8",
  "-target",
  "1.8",
  "-Xlint"
)

ThisBuild / packageOptions := Seq(
  ManifestAttributes(
    ( "Build-Jdk", System.getProperty( "java.version" ) ),
    (
      "Build-Date",
      ZonedDateTime.now( ZoneOffset.UTC ).format( DateTimeFormatter.ISO_OFFSET_DATE_TIME )
    )
  )
)

def priorTo2_13( scalaVersion: String ): Boolean =
  CrossVersion.partialVersion( scalaVersion ) match {
    case Some( ( 2, minor ) ) if minor < 13 => true
    case _                                  => false
  }

<<<<<<< HEAD
val catsVersion                   = "2.6.1"
val catsEffectVersion             = "3.3.0"
=======
val catsVersion                   = "2.7.0"
val catsEffectVersion             = "3.2.9"
>>>>>>> 9bddc06d
val circeVersion                  = "0.14.1"
val scalaCollectionsCompatVersion = "2.6.0"
val sttp3Version                  = "3.3.18"
val circeAdtCodecVersion          = "0.10.0"

// For tests
val scalaTestVersion    = "3.2.10"
val scalaCheckVersion   = "1.15.4"
val scalaTestPlusCheck  = "3.2.2.0"
val scalaTestPlusTestNG = "3.2.10.0" // reactive publishers tck testing
val scalaCheckShapeless = "1.2.5"
val scalaMockVersion    = "5.1.0"

// For full-featured examples we use additional libs
val akkaVersion          = "2.6.17"
val akkaHttpVersion      = "10.2.7"
val akkaHttpCirceVersion = "1.38.2"
val logbackVersion       = "1.2.7"
val scalaLoggingVersion  = "3.9.4"
val scoptVersion         = "3.7.1"
val swayDbVersion        = "0.16.2"
val http4sVersion        = "0.23.6"
val declineVersion       = "2.2.0"

// For fs2 integration module
val fs2Version = "3.2.2"

// For reactive-streams integration module
val reactiveStreamsVersion = "1.0.3"

// Compiler plugins
val kindProjectorVer = "0.13.2"

// Compatibility libs for Scala < 2.13
val bigwheelUtilBackports = "2.1"

val baseDependencies =
  Seq(
    "org.typelevel" %% "cats-core"
  ).map( _ % catsVersion ) ++
    Seq(
      "org.typelevel" %% "cats-effect" % catsEffectVersion
    ) ++
    Seq(
      "io.circe" %% "circe-core",
      "io.circe" %% "circe-generic",
      "io.circe" %% "circe-generic-extras",
      "io.circe" %% "circe-parser"
    ).map(
      _ % circeVersion
        exclude ( "org.typelevel", "cats-core" )
    ) ++
    Seq(
      "org.latestbit" %% "circe-tagged-adt-codec" % circeAdtCodecVersion
        excludeAll ( ExclusionRule( organization = "io.circe" ) )
    ) ++
    Seq(
      "org.scalactic"                 %% "scalactic"                        % scalaTestVersion,
      "org.scalatest"                 %% "scalatest"                        % scalaTestVersion,
      "org.scalacheck"                %% "scalacheck"                       % scalaCheckVersion,
      "org.scalamock"                 %% "scalamock"                        % scalaMockVersion,
      "org.typelevel"                 %% "cats-laws"                        % catsVersion,
      "org.typelevel"                 %% "cats-testkit"                     % catsVersion,
      "org.scalatestplus"             %% "scalacheck-1-14"                  % scalaTestPlusCheck,
      "org.scalatestplus"             %% "testng-6-7"                       % scalaTestPlusTestNG,
      "com.github.alexarchambault"    %% "scalacheck-shapeless_1.14"        % scalaCheckShapeless,
      "com.softwaremill.sttp.client3" %% "async-http-client-backend-future" % sttp3Version,
      "com.softwaremill.sttp.client3" %% "async-http-client-backend-cats"   % sttp3Version,
      // "com.softwaremill.sttp.client3" %% "async-http-client-backend-monix"  % sttp3Version,
      "com.softwaremill.sttp.client3" %% "http4s-backend"      % sttp3Version,
      "org.http4s"                    %% "http4s-blaze-client" % http4sVersion
        exclude ( "org.typelevel", "cats-core" )
        exclude ( "org.typelevel", "cats-effect" )
        excludeAll ( ExclusionRule( organization = "io.circe" ) ),
      "ch.qos.logback" % "logback-classic" % logbackVersion
        exclude ( "org.slf4j", "slf4j-api" ),
      "com.typesafe.scala-logging" %% "scala-logging" % scalaLoggingVersion
    ).map(
      _ % Test
        exclude ( "org.typelevel", "cats-core" )
        exclude ( "org.typelevel", "cats-effect" )
    )

lazy val noPublishSettings = Seq(
  publish         := {},
  publishLocal    := {},
  publishArtifact := false
)

lazy val overwritePublishSettings = Seq(
  publishConfiguration := publishConfiguration.value.withOverwrite( true )
)

lazy val scalaDocSettings = Seq(
  Compile / doc / scalacOptions ++= Seq( "-groups", "-skip-packages", "sttp.client" ) ++
    ( if (priorTo2_13( scalaVersion.value ))
        Seq( "-Yno-adapted-args" )
      else
        Seq( "-Ymacro-annotations" ) )
)

lazy val compilerPluginSettings = Seq(
  addCompilerPlugin( "org.typelevel" % "kind-projector" % kindProjectorVer cross CrossVersion.full )
)

lazy val slackMorphismRoot = project
  .in( file( "." ) )
  .aggregate(
    slackMorphismModels,
    slackMorphismClient,
    slackMorphismAkkaExample,
    slackMorphismHttp4sExample,
    slackMorphismFs2,
    slackMorphismReactiveStreams
  )
  .settings( noPublishSettings )

lazy val slackMorphismModels =
  ( project in file( "models" ) )
    .settings(
      name := "slack-morphism-models",
      libraryDependencies ++= baseDependencies ++ Seq()
    )
    .settings( scalaDocSettings )
    .settings( compilerPluginSettings )
    .settings( overwritePublishSettings )

lazy val slackMorphismClient =
  ( project in file( "client" ) )
    .settings(
      name := "slack-morphism-client",
      libraryDependencies ++= ( baseDependencies ++ Seq(
        "com.softwaremill.sttp.client3" %% "core"                    % sttp3Version,
        "org.scala-lang.modules"        %% "scala-collection-compat" % scalaCollectionsCompatVersion
      ) ++ ( if (priorTo2_13( scalaVersion.value ))
               Seq( "com.github.bigwheel" %% "util-backports" % bigwheelUtilBackports )
             else Seq() ) )
    )
    .settings( scalaDocSettings )
    .settings( compilerPluginSettings )
    .settings( overwritePublishSettings )
    .dependsOn( slackMorphismModels )

lazy val slackMorphismAkkaExample =
  ( project in file( "examples/akka-http" ) )
    .settings(
      name := "slack-morphism-akka",
      libraryDependencies ++= baseDependencies ++ Seq(
        "com.typesafe.akka" %% "akka-http"         % akkaHttpVersion,
        "com.typesafe.akka" %% "akka-stream-typed" % akkaVersion,
        "com.typesafe.akka" %% "akka-actor-typed"  % akkaVersion,
        "com.github.scopt"  %% "scopt"             % scoptVersion,
        "ch.qos.logback"     % "logback-classic"   % logbackVersion
          exclude ( "org.slf4j", "slf4j-api" ),
        "com.typesafe.scala-logging" %% "scala-logging"   % scalaLoggingVersion,
        "de.heikoseeberger"          %% "akka-http-circe" % akkaHttpCirceVersion
          excludeAll (
            ExclusionRule( organization = "com.typesafe.akka" ),
            ExclusionRule( organization = "io.circe" )
          ),
        "com.softwaremill.sttp.client3" %% "akka-http-backend" % sttp3Version
          excludeAll (
            ExclusionRule( organization = "com.typesafe.akka" )
          ),
        "io.swaydb" %% "swaydb" % swayDbVersion
          excludeAll (
            ExclusionRule( organization = "org.scala-lang.modules" ),
            ExclusionRule( organization = "org.reactivestreams" )
          )
      )
    )
    .settings( noPublishSettings )
    .settings( compilerPluginSettings )
    .dependsOn( slackMorphismClient )

lazy val slackMorphismHttp4sExample =
  ( project in file( "examples/http4s" ) )
    .settings(
      name := "slack-morphism-http4s",
      libraryDependencies ++= baseDependencies ++ ( Seq(
        "org.http4s" %% "http4s-blaze-server",
        "org.http4s" %% "http4s-blaze-client",
        "org.http4s" %% "http4s-circe",
        "org.http4s" %% "http4s-dsl"
      ).map(
        _ % http4sVersion
          exclude ( "org.typelevel", "cats-core" )
          exclude ( "org.typelevel", "cats-effect" )
          excludeAll ( ExclusionRule( organization = "io.circe" ) )
      ) ) ++ Seq(
        "com.monovore" %% "decline" % declineVersion
          exclude ( "org.typelevel", "cats-core" ),
        "com.monovore" %% "decline-effect" % declineVersion
          exclude ( "org.typelevel", "cats-core" )
          exclude ( "org.typelevel", "cats-effect" ),
        "ch.qos.logback" % "logback-classic" % logbackVersion
          exclude ( "org.slf4j", "slf4j-api" ),
        "com.typesafe.scala-logging"    %% "scala-logging"  % scalaLoggingVersion,
        "com.softwaremill.sttp.client3" %% "http4s-backend" % sttp3Version
          excludeAll ( ExclusionRule( organization = "org.http4s" ) )
          excludeAll ( ExclusionRule( organization = "io.circe" ) ),
        "io.swaydb" %% "swaydb" % swayDbVersion
          excludeAll (
            ExclusionRule( organization = "org.scala-lang.modules" ),
            ExclusionRule( organization = "org.reactivestreams" )
          ),
        "io.swaydb" %% "cats-effect" % swayDbVersion
          excludeAll (
            ExclusionRule( organization = "org.scala-lang.modules" ),
            ExclusionRule( organization = "org.reactivestreams" ),
            ExclusionRule( organization = "org.typelevel" )
          )
      )
    )
    .settings( noPublishSettings )
    .settings( compilerPluginSettings )
    .dependsOn( slackMorphismClient )

lazy val slackMorphismFs2 =
  ( project in file( "fs2" ) )
    .settings(
      name := "slack-morphism-fs2",
      libraryDependencies ++= baseDependencies ++ Seq(
        "co.fs2" %% "fs2-core" % fs2Version
          exclude ( "org.typelevel", "cats-core" )
          exclude ( "org.typelevel", "cats-effect" )
          excludeAll ( ExclusionRule( organization = "io.circe" ) )
      )
    )
    .settings( scalaDocSettings )
    .settings( compilerPluginSettings )
    .settings( overwritePublishSettings )
    .dependsOn( slackMorphismClient % "compile->compile;test->test" )

lazy val slackMorphismReactiveStreams =
  ( project in file( "reactive-streams" ) )
    .settings(
      name := "slack-morphism-reactive-streams",
      libraryDependencies ++= baseDependencies ++ Seq(
        "org.reactivestreams" % "reactive-streams" % reactiveStreamsVersion
      ) ++ ( Seq(
        "org.reactivestreams" % "reactive-streams-tck" % reactiveStreamsVersion
      ).map( _ % Test ) )
    )
    .settings( scalaDocSettings )
    .settings( compilerPluginSettings )
    .settings( overwritePublishSettings )
    .dependsOn( slackMorphismClient % "compile->compile;test->test" )

lazy val apiDocsDir = settingKey[String]( "Name of subdirectory for api docs" )

lazy val docSettings = Seq(
  micrositeName                          := "Slack Morphism for Scala",
  micrositeUrl                           := "https://slack.abdolence.dev",
  micrositeDocumentationUrl              := "/docs",
  micrositeDocumentationLabelDescription := "Docs",
  micrositeAuthor                        := "Abdulla Abdurakhmanov",
  micrositeHomepage                      := "https://slack.abdolence.dev",
  micrositeOrganizationHomepage          := "https://abdolence.dev",
  micrositeGithubOwner                   := "abdolence",
  micrositeGithubRepo                    := "slack-morphism",
  micrositePushSiteWith                  := GHPagesPlugin,
  autoAPIMappings                        := true,
  micrositeTheme                         := "light",
  micrositePalette := Map(
    "brand-primary"   -> "#bf360c",
    "brand-secondary" -> "#37474f",
    "white-color"     -> "#FFFFFF"
  ),
  micrositeGithubToken   := sys.env.get( "GITHUB_TOKEN" ),
  micrositeGitterChannel := false,
  micrositeFooterText    := None,
  micrositeFavicons := Seq(
    MicrositeFavicon( "favicon-16x16.png", "16x16" ),
    MicrositeFavicon( "favicon-32x32.png", "32x32" ),
    MicrositeFavicon( "favicon-96x96.png", "96x96" ),
    MicrositeFavicon( "favicon-128.png", "128x128" ),
    MicrositeFavicon( "favicon-196x196.png", "196x196" )
  ),
  apiDocsDir                                 := "api",
  ScalaUnidoc / unidoc / unidocProjectFilter := inProjects( slackMorphismModels, slackMorphismClient ),
  addMappingsToSiteDir( ScalaUnidoc / packageDoc / mappings, apiDocsDir ),
  makeSite / includeFilter := ( makeSite / includeFilter ).value || "*.txt" || "*.xml",
  makeSite / mappings ++= Seq(
    ( Compile / resourceDirectory ).value / "microsite" / "robots.txt"  -> "robots.txt",
    ( Compile / resourceDirectory ).value / "microsite" / "sitemap.xml" -> "sitemap.xml"
  )
)

ThisBuild / GitKeys.gitReader := baseDirectory( base => new DefaultReadableGit( base ) ).value

addCompilerPlugin( "org.typelevel" % "kind-projector" % kindProjectorVer cross CrossVersion.full )

lazy val slackMorphismMicrosite = project
  .in( file( "site" ) )
  .settings(
    name := "slack-morphism-microsite"
  )
  .settings( noPublishSettings )
  .settings( compilerPluginSettings )
  .settings( docSettings )
  .settings( scalaDocSettings )
  .enablePlugins( MicrositesPlugin )
  .enablePlugins( ScalaUnidocPlugin )
  .dependsOn( slackMorphismModels, slackMorphismClient, slackMorphismAkkaExample )

addCommandAlias( "publishAllDocs", ";slackMorphismMicrosite/publishMicrosite" )<|MERGE_RESOLUTION|>--- conflicted
+++ resolved
@@ -103,13 +103,8 @@
     case _                                  => false
   }
 
-<<<<<<< HEAD
-val catsVersion                   = "2.6.1"
-val catsEffectVersion             = "3.3.0"
-=======
 val catsVersion                   = "2.7.0"
 val catsEffectVersion             = "3.2.9"
->>>>>>> 9bddc06d
 val circeVersion                  = "0.14.1"
 val scalaCollectionsCompatVersion = "2.6.0"
 val sttp3Version                  = "3.3.18"
