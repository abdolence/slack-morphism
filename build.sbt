--- conflicted
+++ resolved
@@ -113,13 +113,8 @@
 val scalaMockVersion    = "5.1.0"
 
 // For full-featured examples we use additional libs
-<<<<<<< HEAD
-val akkaVersion          = "2.6.10"
-val akkaHttpVersion      = "10.2.4"
-=======
 val akkaVersion          = "2.6.13"
 val akkaHttpVersion      = "10.2.2"
->>>>>>> 9a4e2842
 val akkaHttpCirceVersion = "1.35.0"
 val logbackVersion       = "1.2.3"
 val scalaLoggingVersion  = "3.9.3"
