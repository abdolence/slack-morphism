--- conflicted
+++ resolved
@@ -110,13 +110,8 @@
 val scalaCheckVersion   = "1.14.3"
 val scalaTestPlusCheck  = "3.1.1.1"
 val scalaTestPlusTestNG = "3.1.0.0" // reactive publishers tck testing
-<<<<<<< HEAD
-val scalaCheckShapeless = "1.2.3"
+val scalaCheckShapeless = "1.2.5"
 val scalaMockVersion    = "5.0.0"
-=======
-val scalaCheckShapeless = "1.2.5"
-val scalaMockVersion    = "4.4.0"
->>>>>>> 266ecadf
 
 // For full-featured examples we use additional libs
 val akkaVersion          = "2.5.31"
