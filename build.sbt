--- conflicted
+++ resolved
@@ -108,15 +108,9 @@
 // For tests
 val scalaTestVersion    = "3.1.3"
 val scalaCheckVersion   = "1.14.3"
-<<<<<<< HEAD
-val scalaTestPlusCheck  = "3.1.1.1"
+val scalaTestPlusCheck  = "3.1.3.0"
 val scalaTestPlusTestNG = "3.1.3.0" // reactive publishers tck testing
-val scalaCheckShapeless = "1.2.3"
-=======
-val scalaTestPlusCheck  = "3.1.3.0"
-val scalaTestPlusTestNG = "3.1.0.0" // reactive publishers tck testing
 val scalaCheckShapeless = "1.2.5"
->>>>>>> 58c76162
 val scalaMockVersion    = "4.4.0"
 
 // For full-featured examples we use additional libs
