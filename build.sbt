import java.time.format.DateTimeFormatter
import java.time.{ ZoneOffset, ZonedDateTime }

import com.typesafe.sbt.SbtGit.GitKeys
import com.typesafe.sbt.git.DefaultReadableGit
import microsites._
import sbt.Package.ManifestAttributes

name := "slack-morphism-root"

ThisBuild / version := "2.0.2-SNAPSHOT"

ThisBuild / description := "Open Type-Safe Reactive Client with Blocks Templating for Slack"

ThisBuild / organization := "org.latestbit"

ThisBuild / homepage := Some( url( "https://slack.abdolence.dev" ) )

ThisBuild / licenses := Seq(
  ( "Apache License v2.0", url( "http://www.apache.org/licenses/LICENSE-2.0.html" ) )
)

ThisBuild / crossScalaVersions := Seq( "2.13.3", "2.12.12" )

ThisBuild / scalaVersion := ( ThisBuild / crossScalaVersions).value.head

ThisBuild / scalacOptions ++= Seq( "-feature" )

ThisBuild / exportJars := true

ThisBuild / exportJars := true

ThisBuild / publishMavenStyle := true

ThisBuild / publishTo := {
  val nexus = "https://oss.sonatype.org/"
  if (isSnapshot.value)
    Some( "snapshots" at nexus + "content/repositories/snapshots" )
  else
    Some( "releases" at nexus + "service/local/staging/deploy/maven2" )
}

ThisBuild / pomExtra := (
  <developers>
    <developer>
        <id>abdolence</id>
        <name>Abdulla Abdurakhmanov</name>
        <url>https://abdolence.dev</url>
    </developer>
  </developers>
)

ThisBuild / resolvers ++= Seq(
  "Typesafe repository" at "https://repo.typesafe.com/typesafe/releases/",
  "Sonatype OSS Releases" at "https://oss.sonatype.org/content/repositories/releases/",
  "Sonatype OSS Snapshots" at "https://oss.sonatype.org/content/repositories/snapshots/"
)

ThisBuild / scalacOptions ++= Seq(
  "-deprecation",
  "-unchecked",
  "-feature",
  "-language:existentials",
  "-language:higherKinds",
  "-Ywarn-dead-code",
  "-Ywarn-numeric-widen",
  "-Ywarn-value-discard"
) ++ ( CrossVersion.partialVersion( ( ThisBuild / scalaVersion).value ) match {
  case Some( ( 2, n ) ) if n >= 13 => Seq( "-Xsource:3" )
  case Some( ( 2, n ) ) if n < 13  => Seq( "-Ypartial-unification" )
  case _                           => Seq()
})

ThisBuild / javacOptions ++= Seq(
  "-Xlint:deprecation",
  "-source",
  "1.8",
  "-target",
  "1.8",
  "-Xlint"
)

ThisBuild / packageOptions := Seq(
  ManifestAttributes(
    ( "Build-Jdk", System.getProperty( "java.version" ) ),
    (
      "Build-Date",
      ZonedDateTime.now( ZoneOffset.UTC ).format( DateTimeFormatter.ISO_OFFSET_DATE_TIME )
    )
  )
)

def priorTo2_13( scalaVersion: String ): Boolean =
  CrossVersion.partialVersion( scalaVersion ) match {
    case Some( ( 2, minor ) ) if minor < 13 => true
    case _                                  => false
  }

val catsVersion                   = "2.1.1"
val catsEffectVersion             = "2.1.4"
val circeVersion                  = "0.13.0"
<<<<<<< HEAD
val scalaCollectionsCompatVersion = "2.2.0"
val sttpVersion                   = "2.2.7"
=======
val scalaCollectionsCompatVersion = "2.1.6"
val sttpVersion                   = "2.2.9"
>>>>>>> 2d39d884
val circeAdtCodecVersion          = "0.9.1"

// For tests
val scalaTestVersion    = "3.2.2"
val scalaCheckVersion   = "1.14.3"
val scalaTestPlusCheck  = "3.2.2.0"
val scalaTestPlusTestNG = "3.2.2.0" // reactive publishers tck testing
val scalaCheckShapeless = "1.2.5"
val scalaMockVersion    = "5.0.0"

// For full-featured examples we use additional libs
val akkaVersion          = "2.6.9"
val akkaHttpVersion      = "10.2.0"
val akkaHttpCirceVersion = "1.34.0"
val logbackVersion       = "1.2.3"
val scalaLoggingVersion  = "3.9.2"
val scoptVersion         = "3.7.1"
val swayDbVersion        = "0.11"
val http4sVersion        = "0.21.7"
val declineVersion       = "1.3.0"

// For fs2 integration module
val fs2Version = "2.4.4"

// For reactive-streams integration module
val reactiveStreamsVersion = "1.0.3"

// Compiler plugins
val kindProjectorVer = "0.11.0"

// Compatibility libs for Scala < 2.13
val bigwheelUtilBackports = "2.1"

val baseDependencies =
  Seq(
    "org.typelevel" %% "cats-core"
  ).map( _ % catsVersion ) ++
    Seq(
      "org.typelevel" %% "cats-effect" % catsEffectVersion
    ) ++
    Seq(
      "io.circe" %% "circe-core",
      "io.circe" %% "circe-generic",
      "io.circe" %% "circe-generic-extras",
      "io.circe" %% "circe-parser"
    ).map(
      _ % circeVersion
        exclude ( "org.typelevel", "cats-core")
    ) ++
    Seq(
      "org.latestbit" %% "circe-tagged-adt-codec" % circeAdtCodecVersion
        excludeAll ( ExclusionRule( organization = "io.circe" ) )
    ) ++
    Seq(
      "org.scalactic"                %% "scalactic"                        % scalaTestVersion,
      "org.scalatest"                %% "scalatest"                        % scalaTestVersion,
      "org.scalacheck"               %% "scalacheck"                       % scalaCheckVersion,
      "org.scalamock"                %% "scalamock"                        % scalaMockVersion,
      "org.typelevel"                %% "cats-laws"                        % catsVersion,
      "org.typelevel"                %% "cats-testkit"                     % catsVersion,
      "org.scalatestplus"            %% "scalacheck-1-14"                  % scalaTestPlusCheck,
      "org.scalatestplus"            %% "testng-6-7"                       % scalaTestPlusTestNG,
      "com.github.alexarchambault"   %% "scalacheck-shapeless_1.14"        % scalaCheckShapeless,
      "com.softwaremill.sttp.client" %% "async-http-client-backend-future" % sttpVersion,
      "com.softwaremill.sttp.client" %% "async-http-client-backend-cats"   % sttpVersion,
      "com.softwaremill.sttp.client" %% "async-http-client-backend-monix"  % sttpVersion,
      "com.softwaremill.sttp.client" %% "http4s-backend"                   % sttpVersion,
      "ch.qos.logback"                % "logback-classic"                  % logbackVersion
        exclude ( "org.slf4j", "slf4j-api"),
      "com.typesafe.scala-logging" %% "scala-logging" % scalaLoggingVersion
    ).map(
      _ % "test"
        exclude ( "org.typelevel", "cats-core")
        exclude ( "org.typelevel", "cats-effect")
    )

lazy val noPublishSettings = Seq(
  publish := {},
  publishLocal := {},
  publishArtifact := false
)

lazy val overwritePublishSettings = Seq(
  publishConfiguration := publishConfiguration.value.withOverwrite( true )
)

lazy val scalaDocSettings = Seq(
  scalacOptions in ( Compile, doc) ++= Seq( "-groups", "-skip-packages", "sttp.client" ) ++
    ( if (priorTo2_13( scalaVersion.value ))
       Seq( "-Yno-adapted-args" )
     else
       Seq( "-Ymacro-annotations" ))
)

lazy val compilerPluginSettings = Seq(
  addCompilerPlugin( "org.typelevel" % "kind-projector" % kindProjectorVer cross CrossVersion.full )
)

lazy val slackMorphismRoot = project
  .in( file( "." ) )
  .aggregate(
    slackMorphismModels,
    slackMorphismClient,
    slackMorphismAkkaExample,
    slackMorphismHttp4sExample,
    slackMorphismFs2,
    slackMorphismReactiveStreams
  )
  .settings( noPublishSettings )

lazy val slackMorphismModels =
  ( project in file( "models" ))
    .settings(
      name := "slack-morphism-models",
      libraryDependencies ++= baseDependencies ++ Seq()
    )
    .settings( scalaDocSettings )
    .settings( compilerPluginSettings )
    .settings( overwritePublishSettings )

lazy val slackMorphismClient =
  ( project in file( "client" ))
    .settings(
      name := "slack-morphism-client",
      libraryDependencies ++= ( baseDependencies ++ Seq(
        "com.softwaremill.sttp.client" %% "core"                    % sttpVersion,
        "org.scala-lang.modules"       %% "scala-collection-compat" % scalaCollectionsCompatVersion
      ) ++ ( if (priorTo2_13( scalaVersion.value ))
              Seq( "com.github.bigwheel" %% "util-backports" % bigwheelUtilBackports )
            else Seq()))
    )
    .settings( scalaDocSettings )
    .settings( compilerPluginSettings )
    .settings( overwritePublishSettings )
    .dependsOn( slackMorphismModels )

lazy val slackMorphismAkkaExample =
  ( project in file( "examples/akka-http" ))
    .settings(
      name := "slack-morphism-akka",
      libraryDependencies ++= baseDependencies ++ Seq(
        "com.typesafe.akka" %% "akka-http"         % akkaHttpVersion,
        "com.typesafe.akka" %% "akka-stream-typed" % akkaVersion,
        "com.typesafe.akka" %% "akka-actor-typed"  % akkaVersion,
        "com.github.scopt"  %% "scopt"             % scoptVersion,
        "ch.qos.logback"     % "logback-classic"   % logbackVersion
          exclude ( "org.slf4j", "slf4j-api"),
        "com.typesafe.scala-logging" %% "scala-logging"   % scalaLoggingVersion,
        "de.heikoseeberger"          %% "akka-http-circe" % akkaHttpCirceVersion
          excludeAll (
            ExclusionRule( organization = "com.typesafe.akka" ),
            ExclusionRule( organization = "io.circe" )
        ),
        "com.softwaremill.sttp.client" %% "akka-http-backend" % sttpVersion,
        "io.swaydb"                    %% "swaydb"            % swayDbVersion
          excludeAll (
            ExclusionRule( organization = "org.scala-lang.modules" ),
            ExclusionRule( organization = "org.reactivestreams" )
        )
      )
    )
    .settings( noPublishSettings )
    .settings( compilerPluginSettings )
    .dependsOn( slackMorphismClient )

lazy val slackMorphismHttp4sExample =
  ( project in file( "examples/http4s" ))
    .settings(
      name := "slack-morphism-http4s",
      libraryDependencies ++= baseDependencies ++ ( Seq(
        "org.http4s" %% "http4s-blaze-server",
        "org.http4s" %% "http4s-blaze-client",
        "org.http4s" %% "http4s-circe",
        "org.http4s" %% "http4s-dsl"
      ).map(
        _ % http4sVersion
          exclude ( "org.typelevel", "cats-core")
          exclude ( "org.typelevel", "cats-effect")
          excludeAll ( ExclusionRule( organization = "io.circe" ) )
      ) ) ++ Seq(
        "com.monovore" %% "decline" % declineVersion
          exclude ( "org.typelevel", "cats-core"),
        "com.monovore" %% "decline-effect" % declineVersion
          exclude ( "org.typelevel", "cats-core")
          exclude ( "org.typelevel", "cats-effect"),
        "ch.qos.logback" % "logback-classic" % logbackVersion
          exclude ( "org.slf4j", "slf4j-api"),
        "com.typesafe.scala-logging"   %% "scala-logging"  % scalaLoggingVersion,
        "com.softwaremill.sttp.client" %% "http4s-backend" % sttpVersion
          excludeAll ( ExclusionRule( organization = "org.http4s" ) )
          excludeAll ( ExclusionRule( organization = "io.circe" ) ),
        "io.swaydb" %% "swaydb" % swayDbVersion
          excludeAll (
            ExclusionRule( organization = "org.scala-lang.modules" ),
            ExclusionRule( organization = "org.reactivestreams" )
        ),
        "io.swaydb" %% "cats-effect" % swayDbVersion
          excludeAll (
            ExclusionRule( organization = "org.scala-lang.modules" ),
            ExclusionRule( organization = "org.reactivestreams" ),
            ExclusionRule( organization = "org.typelevel" )
        )
      )
    )
    .settings( noPublishSettings )
    .settings( compilerPluginSettings )
    .dependsOn( slackMorphismClient )

lazy val slackMorphismFs2 =
  ( project in file( "fs2" ))
    .settings(
      name := "slack-morphism-fs2",
      libraryDependencies ++= baseDependencies ++ Seq(
        "co.fs2" %% "fs2-core" % fs2Version
          exclude ( "org.typelevel", "cats-core")
          exclude ( "org.typelevel", "cats-effect")
          excludeAll ( ExclusionRule( organization = "io.circe" ) )
      )
    )
    .settings( scalaDocSettings )
    .settings( compilerPluginSettings )
    .settings( overwritePublishSettings )
    .dependsOn( slackMorphismClient % "compile->compile;test->test" )

lazy val slackMorphismReactiveStreams =
  ( project in file( "reactive-streams" ))
    .settings(
      name := "slack-morphism-reactive-streams",
      libraryDependencies ++= baseDependencies ++ Seq(
        "org.reactivestreams" % "reactive-streams" % reactiveStreamsVersion
      ) ++ ( Seq(
        "org.reactivestreams" % "reactive-streams-tck" % reactiveStreamsVersion
      ).map( _ % "test" ) )
    )
    .settings( scalaDocSettings )
    .settings( compilerPluginSettings )
    .settings( overwritePublishSettings )
    .dependsOn( slackMorphismClient % "compile->compile;test->test" )

lazy val apiDocsDir = settingKey[String]( "Name of subdirectory for api docs" )

lazy val docSettings = Seq(
  micrositeName := "Slack Morphism for Scala",
  micrositeUrl := "https://slack.abdolence.dev",
  micrositeDocumentationUrl := "/docs",
  micrositeDocumentationLabelDescription := "Docs",
  micrositeAuthor := "Abdulla Abdurakhmanov",
  micrositeHomepage := "https://slack.abdolence.dev",
  micrositeOrganizationHomepage := "https://abdolence.dev",
  micrositeGithubOwner := "abdolence",
  micrositeGithubRepo := "slack-morphism",
  micrositePushSiteWith := GHPagesPlugin,
  autoAPIMappings := true,
  micrositeTheme := "light",
  micrositePalette := Map(
    "brand-primary"   -> "#bf360c",
    "brand-secondary" -> "#37474f",
    "white-color"     -> "#FFFFFF"
  ),
  micrositeGithubToken := sys.env.get( "GITHUB_TOKEN" ),
  micrositeGitterChannel := false,
  micrositeFooterText := None,
  micrositeFavicons := Seq(
    MicrositeFavicon( "favicon-16x16.png", "16x16" ),
    MicrositeFavicon( "favicon-32x32.png", "32x32" ),
    MicrositeFavicon( "favicon-96x96.png", "96x96" ),
    MicrositeFavicon( "favicon-128.png", "128x128" ),
    MicrositeFavicon( "favicon-196x196.png", "196x196" )
  ),
  apiDocsDir := "api",
  unidocProjectFilter in ( ScalaUnidoc, unidoc) := inProjects( slackMorphismModels, slackMorphismClient ),
  addMappingsToSiteDir( mappings in ( ScalaUnidoc, packageDoc), apiDocsDir ),
  micrositeAnalyticsToken := "UA-155371094-1",
  includeFilter in makeSite := ( includeFilter in makeSite).value || "*.txt" || "*.xml",
  mappings in makeSite ++= Seq(
    ( resourceDirectory in Compile).value / "microsite" / "robots.txt"  -> "robots.txt",
    ( resourceDirectory in Compile).value / "microsite" / "sitemap.xml" -> "sitemap.xml"
  )
)

ThisBuild / GitKeys.gitReader := baseDirectory( base => new DefaultReadableGit( base ) ).value

addCompilerPlugin( "org.typelevel" % "kind-projector" % kindProjectorVer cross CrossVersion.full )

lazy val slackMorphismMicrosite = project
  .in( file( "site" ) )
  .settings(
    name := "slack-morphism-microsite"
  )
  .settings( noPublishSettings )
  .settings( compilerPluginSettings )
  .settings( docSettings )
  .settings( scalaDocSettings )
  .enablePlugins( MicrositesPlugin )
  .enablePlugins( ScalaUnidocPlugin )
  .dependsOn( slackMorphismModels, slackMorphismClient, slackMorphismAkkaExample )

addCommandAlias( "publishAllDocs", ";slackMorphismMicrosite/publishMicrosite" )<|MERGE_RESOLUTION|>--- conflicted
+++ resolved
@@ -99,13 +99,8 @@
 val catsVersion                   = "2.1.1"
 val catsEffectVersion             = "2.1.4"
 val circeVersion                  = "0.13.0"
-<<<<<<< HEAD
-val scalaCollectionsCompatVersion = "2.2.0"
-val sttpVersion                   = "2.2.7"
-=======
 val scalaCollectionsCompatVersion = "2.1.6"
 val sttpVersion                   = "2.2.9"
->>>>>>> 2d39d884
 val circeAdtCodecVersion          = "0.9.1"
 
 // For tests
