import java.time.format.DateTimeFormatter
import java.time.{ ZoneOffset, ZonedDateTime }

import com.typesafe.sbt.SbtGit.GitKeys
import com.typesafe.sbt.git.DefaultReadableGit
import microsites._
import sbt.Package.ManifestAttributes

name := "slack-morphism-root"

ThisBuild / version := "4.0.0-SNAPSHOT"

ThisBuild / versionScheme := Some( "semver-spec" )

ThisBuild / description := "Open Type-Safe Reactive Client with Blocks Templating for Slack"

ThisBuild / organization := "org.latestbit"

ThisBuild / homepage := Some( url( "https://slack.abdolence.dev" ) )

ThisBuild / licenses := Seq(
  ( "Apache License v2.0", url( "http://www.apache.org/licenses/LICENSE-2.0.html" ) )
)

ThisBuild / crossScalaVersions := Seq( "2.13.6", "2.12.13" )

ThisBuild / scalaVersion := ( ThisBuild / crossScalaVersions ).value.head

ThisBuild / scalacOptions ++= Seq( "-feature" )

ThisBuild / exportJars := true

ThisBuild / exportJars := true

ThisBuild / semanticdbEnabled := true

ThisBuild / semanticdbVersion := scalafixSemanticdb.revision

ThisBuild / scalafixScalaBinaryVersion := CrossVersion.binaryScalaVersion( scalaVersion.value )

ThisBuild / publishTo := {
  val nexus = "https://oss.sonatype.org/"
  if (isSnapshot.value)
    Some( "snapshots" at nexus + "content/repositories/snapshots" )
  else
    Some( "releases" at nexus + "service/local/staging/deploy/maven2" )
}

ThisBuild / pomExtra := (
  <developers>
    <developer>
        <id>abdolence</id>
        <name>Abdulla Abdurakhmanov</name>
        <url>https://abdolence.dev</url>
    </developer>
  </developers>
)

ThisBuild / resolvers ++= Seq(
  "Typesafe repository" at "https://repo.typesafe.com/typesafe/releases/",
  "Sonatype OSS Releases" at "https://oss.sonatype.org/content/repositories/releases/",
  "Sonatype OSS Snapshots" at "https://oss.sonatype.org/content/repositories/snapshots/"
)

ThisBuild / scalacOptions := Seq(
  "-deprecation",
  "-unchecked",
  "-feature",
  "-language:existentials",
  "-language:higherKinds",
  "-Ywarn-dead-code",
  "-Ywarn-numeric-widen",
  "-Ywarn-value-discard" /*,
  "-Ywarn-unused"*/
) ++ ( CrossVersion.partialVersion( scalaVersion.value ) match {
  case Some( ( 2, n ) ) if n >= 13 => Seq( "-Xsource:3" )
  case Some( ( 2, n ) ) if n < 13  => Seq( "-Ypartial-unification" )
  case _                           => Seq()
} )

ThisBuild / javacOptions ++= Seq(
  "-Xlint:deprecation",
  "-source",
  "1.8",
  "-target",
  "1.8",
  "-Xlint"
)

ThisBuild / packageOptions := Seq(
  ManifestAttributes(
    ( "Build-Jdk", System.getProperty( "java.version" ) ),
    (
      "Build-Date",
      ZonedDateTime.now( ZoneOffset.UTC ).format( DateTimeFormatter.ISO_OFFSET_DATE_TIME )
    )
  )
)

def priorTo2_13( scalaVersion: String ): Boolean =
  CrossVersion.partialVersion( scalaVersion ) match {
    case Some( ( 2, minor ) ) if minor < 13 => true
    case _                                  => false
  }

val catsVersion                   = "2.6.1"
val catsEffectVersion             = "3.2.9"
val circeVersion                  = "0.14.1"
val scalaCollectionsCompatVersion = "2.5.0"
val sttp3Version                  = "3.3.15"
val circeAdtCodecVersion          = "0.10.0"

// For tests
val scalaTestVersion    = "3.2.10"
val scalaCheckVersion   = "1.15.4"
val scalaTestPlusCheck  = "3.2.2.0"
val scalaTestPlusTestNG = "3.2.10.0" // reactive publishers tck testing
val scalaCheckShapeless = "1.2.5"
val scalaMockVersion    = "5.1.0"

// For full-featured examples we use additional libs
<<<<<<< HEAD
val akkaVersion          = "2.6.17"
val akkaHttpVersion      = "10.2.6"
=======
val akkaVersion          = "2.6.15"
val akkaHttpVersion      = "10.2.7"
>>>>>>> 9dec4f1e
val akkaHttpCirceVersion = "1.38.2"
val logbackVersion       = "1.2.6"
val scalaLoggingVersion  = "3.9.4"
val scoptVersion         = "3.7.1"
val swayDbVersion        = "0.16.2"
val http4sVersion        = "0.23.5"
val declineVersion       = "2.2.0"

// For fs2 integration module
val fs2Version = "3.1.5"

// For reactive-streams integration module
val reactiveStreamsVersion = "1.0.3"

// Compiler plugins
val kindProjectorVer = "0.13.2"

// Compatibility libs for Scala < 2.13
val bigwheelUtilBackports = "2.1"

val baseDependencies =
  Seq(
    "org.typelevel" %% "cats-core"
  ).map( _ % catsVersion ) ++
    Seq(
      "org.typelevel" %% "cats-effect" % catsEffectVersion
    ) ++
    Seq(
      "io.circe" %% "circe-core",
      "io.circe" %% "circe-generic",
      "io.circe" %% "circe-generic-extras",
      "io.circe" %% "circe-parser"
    ).map(
      _ % circeVersion
        exclude ( "org.typelevel", "cats-core" )
    ) ++
    Seq(
      "org.latestbit" %% "circe-tagged-adt-codec" % circeAdtCodecVersion
        excludeAll ( ExclusionRule( organization = "io.circe" ) )
    ) ++
    Seq(
      "org.scalactic"                 %% "scalactic"                        % scalaTestVersion,
      "org.scalatest"                 %% "scalatest"                        % scalaTestVersion,
      "org.scalacheck"                %% "scalacheck"                       % scalaCheckVersion,
      "org.scalamock"                 %% "scalamock"                        % scalaMockVersion,
      "org.typelevel"                 %% "cats-laws"                        % catsVersion,
      "org.typelevel"                 %% "cats-testkit"                     % catsVersion,
      "org.scalatestplus"             %% "scalacheck-1-14"                  % scalaTestPlusCheck,
      "org.scalatestplus"             %% "testng-6-7"                       % scalaTestPlusTestNG,
      "com.github.alexarchambault"    %% "scalacheck-shapeless_1.14"        % scalaCheckShapeless,
      "com.softwaremill.sttp.client3" %% "async-http-client-backend-future" % sttp3Version,
      "com.softwaremill.sttp.client3" %% "async-http-client-backend-cats"   % sttp3Version,
      //"com.softwaremill.sttp.client3" %% "async-http-client-backend-monix"  % sttp3Version,
      "com.softwaremill.sttp.client3" %% "http4s-backend"      % sttp3Version,
      "org.http4s"                    %% "http4s-blaze-client" % http4sVersion
        exclude ( "org.typelevel", "cats-core" )
        exclude ( "org.typelevel", "cats-effect" )
        excludeAll ( ExclusionRule( organization = "io.circe" ) ),
      "ch.qos.logback" % "logback-classic" % logbackVersion
        exclude ( "org.slf4j", "slf4j-api" ),
      "com.typesafe.scala-logging" %% "scala-logging" % scalaLoggingVersion
    ).map(
      _ % Test
        exclude ( "org.typelevel", "cats-core" )
        exclude ( "org.typelevel", "cats-effect" )
    )

lazy val noPublishSettings = Seq(
  publish         := {},
  publishLocal    := {},
  publishArtifact := false
)

lazy val overwritePublishSettings = Seq(
  publishConfiguration := publishConfiguration.value.withOverwrite( true )
)

lazy val scalaDocSettings = Seq(
  Compile / doc / scalacOptions ++= Seq( "-groups", "-skip-packages", "sttp.client" ) ++
    ( if (priorTo2_13( scalaVersion.value ))
        Seq( "-Yno-adapted-args" )
      else
        Seq( "-Ymacro-annotations" ) )
)

lazy val compilerPluginSettings = Seq(
  addCompilerPlugin( "org.typelevel" % "kind-projector" % kindProjectorVer cross CrossVersion.full )
)

lazy val slackMorphismRoot = project
  .in( file( "." ) )
  .aggregate(
    slackMorphismModels,
    slackMorphismClient,
    slackMorphismAkkaExample,
    slackMorphismHttp4sExample,
    slackMorphismFs2,
    slackMorphismReactiveStreams
  )
  .settings( noPublishSettings )

lazy val slackMorphismModels =
  ( project in file( "models" ) )
    .settings(
      name := "slack-morphism-models",
      libraryDependencies ++= baseDependencies ++ Seq()
    )
    .settings( scalaDocSettings )
    .settings( compilerPluginSettings )
    .settings( overwritePublishSettings )

lazy val slackMorphismClient =
  ( project in file( "client" ) )
    .settings(
      name := "slack-morphism-client",
      libraryDependencies ++= ( baseDependencies ++ Seq(
        "com.softwaremill.sttp.client3" %% "core"                    % sttp3Version,
        "org.scala-lang.modules"        %% "scala-collection-compat" % scalaCollectionsCompatVersion
      ) ++ ( if (priorTo2_13( scalaVersion.value ))
               Seq( "com.github.bigwheel" %% "util-backports" % bigwheelUtilBackports )
             else Seq() ) )
    )
    .settings( scalaDocSettings )
    .settings( compilerPluginSettings )
    .settings( overwritePublishSettings )
    .dependsOn( slackMorphismModels )

lazy val slackMorphismAkkaExample =
  ( project in file( "examples/akka-http" ) )
    .settings(
      name := "slack-morphism-akka",
      libraryDependencies ++= baseDependencies ++ Seq(
        "com.typesafe.akka" %% "akka-http"         % akkaHttpVersion,
        "com.typesafe.akka" %% "akka-stream-typed" % akkaVersion,
        "com.typesafe.akka" %% "akka-actor-typed"  % akkaVersion,
        "com.github.scopt"  %% "scopt"             % scoptVersion,
        "ch.qos.logback"     % "logback-classic"   % logbackVersion
          exclude ( "org.slf4j", "slf4j-api" ),
        "com.typesafe.scala-logging" %% "scala-logging"   % scalaLoggingVersion,
        "de.heikoseeberger"          %% "akka-http-circe" % akkaHttpCirceVersion
          excludeAll (
            ExclusionRule( organization = "com.typesafe.akka" ),
            ExclusionRule( organization = "io.circe" )
          ),
        "com.softwaremill.sttp.client3" %% "akka-http-backend" % sttp3Version
          excludeAll (
            ExclusionRule( organization = "com.typesafe.akka" )
          ),
        "io.swaydb" %% "swaydb" % swayDbVersion
          excludeAll (
            ExclusionRule( organization = "org.scala-lang.modules" ),
            ExclusionRule( organization = "org.reactivestreams" )
          )
      )
    )
    .settings( noPublishSettings )
    .settings( compilerPluginSettings )
    .dependsOn( slackMorphismClient )

lazy val slackMorphismHttp4sExample =
  ( project in file( "examples/http4s" ) )
    .settings(
      name := "slack-morphism-http4s",
      libraryDependencies ++= baseDependencies ++ ( Seq(
        "org.http4s" %% "http4s-blaze-server",
        "org.http4s" %% "http4s-blaze-client",
        "org.http4s" %% "http4s-circe",
        "org.http4s" %% "http4s-dsl"
      ).map(
        _ % http4sVersion
          exclude ( "org.typelevel", "cats-core" )
          exclude ( "org.typelevel", "cats-effect" )
          excludeAll ( ExclusionRule( organization = "io.circe" ) )
      ) ) ++ Seq(
        "com.monovore" %% "decline" % declineVersion
          exclude ( "org.typelevel", "cats-core" ),
        "com.monovore" %% "decline-effect" % declineVersion
          exclude ( "org.typelevel", "cats-core" )
          exclude ( "org.typelevel", "cats-effect" ),
        "ch.qos.logback" % "logback-classic" % logbackVersion
          exclude ( "org.slf4j", "slf4j-api" ),
        "com.typesafe.scala-logging"    %% "scala-logging"  % scalaLoggingVersion,
        "com.softwaremill.sttp.client3" %% "http4s-backend" % sttp3Version
          excludeAll ( ExclusionRule( organization = "org.http4s" ) )
          excludeAll ( ExclusionRule( organization = "io.circe" ) ),
        "io.swaydb" %% "swaydb" % swayDbVersion
          excludeAll (
            ExclusionRule( organization = "org.scala-lang.modules" ),
            ExclusionRule( organization = "org.reactivestreams" )
          )
//        SwayDB effect doesn't support Cats Effect 3,
//        "io.swaydb" %% "cats-effect" % swayDbVersion
//          excludeAll (
//            ExclusionRule( organization = "org.scala-lang.modules" ),
//            ExclusionRule( organization = "org.reactivestreams" ),
//            ExclusionRule( organization = "org.typelevel" )
//        )
      )
    )
    .settings( noPublishSettings )
    .settings( compilerPluginSettings )
    .dependsOn( slackMorphismClient )

lazy val slackMorphismFs2 =
  ( project in file( "fs2" ) )
    .settings(
      name := "slack-morphism-fs2",
      libraryDependencies ++= baseDependencies ++ Seq(
        "co.fs2" %% "fs2-core" % fs2Version
          exclude ( "org.typelevel", "cats-core" )
          exclude ( "org.typelevel", "cats-effect" )
          excludeAll ( ExclusionRule( organization = "io.circe" ) )
      )
    )
    .settings( scalaDocSettings )
    .settings( compilerPluginSettings )
    .settings( overwritePublishSettings )
    .dependsOn( slackMorphismClient % "compile->compile;test->test" )

lazy val slackMorphismReactiveStreams =
  ( project in file( "reactive-streams" ) )
    .settings(
      name := "slack-morphism-reactive-streams",
      libraryDependencies ++= baseDependencies ++ Seq(
        "org.reactivestreams" % "reactive-streams" % reactiveStreamsVersion
      ) ++ ( Seq(
        "org.reactivestreams" % "reactive-streams-tck" % reactiveStreamsVersion
      ).map( _ % Test ) )
    )
    .settings( scalaDocSettings )
    .settings( compilerPluginSettings )
    .settings( overwritePublishSettings )
    .dependsOn( slackMorphismClient % "compile->compile;test->test" )

lazy val apiDocsDir = settingKey[String]( "Name of subdirectory for api docs" )

lazy val docSettings = Seq(
  micrositeName                          := "Slack Morphism for Scala",
  micrositeUrl                           := "https://slack.abdolence.dev",
  micrositeDocumentationUrl              := "/docs",
  micrositeDocumentationLabelDescription := "Docs",
  micrositeAuthor                        := "Abdulla Abdurakhmanov",
  micrositeHomepage                      := "https://slack.abdolence.dev",
  micrositeOrganizationHomepage          := "https://abdolence.dev",
  micrositeGithubOwner                   := "abdolence",
  micrositeGithubRepo                    := "slack-morphism",
  micrositePushSiteWith                  := GHPagesPlugin,
  autoAPIMappings                        := true,
  micrositeTheme                         := "light",
  micrositePalette := Map(
    "brand-primary"   -> "#bf360c",
    "brand-secondary" -> "#37474f",
    "white-color"     -> "#FFFFFF"
  ),
  micrositeGithubToken   := sys.env.get( "GITHUB_TOKEN" ),
  micrositeGitterChannel := false,
  micrositeFooterText    := None,
  micrositeFavicons := Seq(
    MicrositeFavicon( "favicon-16x16.png", "16x16" ),
    MicrositeFavicon( "favicon-32x32.png", "32x32" ),
    MicrositeFavicon( "favicon-96x96.png", "96x96" ),
    MicrositeFavicon( "favicon-128.png", "128x128" ),
    MicrositeFavicon( "favicon-196x196.png", "196x196" )
  ),
  apiDocsDir                                 := "api",
  ScalaUnidoc / unidoc / unidocProjectFilter := inProjects( slackMorphismModels, slackMorphismClient ),
  addMappingsToSiteDir( ScalaUnidoc / packageDoc / mappings, apiDocsDir ),
  makeSite / includeFilter := ( makeSite / includeFilter ).value || "*.txt" || "*.xml",
  makeSite / mappings ++= Seq(
    ( Compile / resourceDirectory ).value / "microsite" / "robots.txt"  -> "robots.txt",
    ( Compile / resourceDirectory ).value / "microsite" / "sitemap.xml" -> "sitemap.xml"
  )
)

ThisBuild / GitKeys.gitReader := baseDirectory( base => new DefaultReadableGit( base ) ).value

addCompilerPlugin( "org.typelevel" % "kind-projector" % kindProjectorVer cross CrossVersion.full )

lazy val slackMorphismMicrosite = project
  .in( file( "site" ) )
  .settings(
    name := "slack-morphism-microsite"
  )
  .settings( noPublishSettings )
  .settings( compilerPluginSettings )
  .settings( docSettings )
  .settings( scalaDocSettings )
  .enablePlugins( MicrositesPlugin )
  .enablePlugins( ScalaUnidocPlugin )
  .dependsOn( slackMorphismModels, slackMorphismClient, slackMorphismAkkaExample )

addCommandAlias( "publishAllDocs", ";slackMorphismMicrosite/publishMicrosite" )<|MERGE_RESOLUTION|>--- conflicted
+++ resolved
@@ -119,13 +119,8 @@
 val scalaMockVersion    = "5.1.0"
 
 // For full-featured examples we use additional libs
-<<<<<<< HEAD
-val akkaVersion          = "2.6.17"
-val akkaHttpVersion      = "10.2.6"
-=======
 val akkaVersion          = "2.6.15"
 val akkaHttpVersion      = "10.2.7"
->>>>>>> 9dec4f1e
 val akkaHttpCirceVersion = "1.38.2"
 val logbackVersion       = "1.2.6"
 val scalaLoggingVersion  = "3.9.4"
