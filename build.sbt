--- conflicted
+++ resolved
@@ -107,11 +107,7 @@
 val catsEffectVersion             = "3.2.9"
 val circeVersion                  = "0.14.1"
 val scalaCollectionsCompatVersion = "2.5.0"
-<<<<<<< HEAD
-val sttp3Version                  = "3.3.14"
-=======
-val sttp3Version                   = "3.3.15"
->>>>>>> d06b93d3
+val sttp3Version                  = "3.3.15"
 val circeAdtCodecVersion          = "0.10.0"
 
 // For tests
