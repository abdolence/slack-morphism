import java.time.format.DateTimeFormatter
import java.time.{ ZoneOffset, ZonedDateTime }

import com.typesafe.sbt.SbtGit.GitKeys
import com.typesafe.sbt.git.DefaultReadableGit
import microsites._
import sbt.Package.ManifestAttributes

name := "slack-morphism-root"

ThisBuild / version := "3.0.2-SNAPSHOT"

ThisBuild / description := "Open Type-Safe Reactive Client with Blocks Templating for Slack"

ThisBuild / organization := "org.latestbit"

ThisBuild / homepage := Some( url( "https://slack.abdolence.dev" ) )

ThisBuild / licenses := Seq(
  ( "Apache License v2.0", url( "http://www.apache.org/licenses/LICENSE-2.0.html" ) )
)

ThisBuild / crossScalaVersions := Seq( "2.13.5", "2.12.13" )

ThisBuild / scalaVersion := ( ThisBuild / crossScalaVersions).value.head

ThisBuild / scalacOptions ++= Seq( "-feature" )

ThisBuild / exportJars := true

ThisBuild / exportJars := true

ThisBuild / publishMavenStyle := true

ThisBuild / publishTo := {
  val nexus = "https://oss.sonatype.org/"
  if (isSnapshot.value)
    Some( "snapshots" at nexus + "content/repositories/snapshots" )
  else
    Some( "releases" at nexus + "service/local/staging/deploy/maven2" )
}

ThisBuild / pomExtra := (
  <developers>
    <developer>
        <id>abdolence</id>
        <name>Abdulla Abdurakhmanov</name>
        <url>https://abdolence.dev</url>
    </developer>
  </developers>
)

ThisBuild / resolvers ++= Seq(
  "Typesafe repository" at "https://repo.typesafe.com/typesafe/releases/",
  "Sonatype OSS Releases" at "https://oss.sonatype.org/content/repositories/releases/",
  "Sonatype OSS Snapshots" at "https://oss.sonatype.org/content/repositories/snapshots/"
)

ThisBuild / scalacOptions ++= Seq(
  "-deprecation",
  "-unchecked",
  "-feature",
  "-language:existentials",
  "-language:higherKinds",
  "-Ywarn-dead-code",
  "-Ywarn-numeric-widen",
  "-Ywarn-value-discard"
) ++ ( CrossVersion.partialVersion( ( ThisBuild / scalaVersion).value ) match {
  case Some( ( 2, n ) ) if n >= 13 => Seq( "-Xsource:3" )
  case Some( ( 2, n ) ) if n < 13  => Seq( "-Ypartial-unification" )
  case _                           => Seq()
})

ThisBuild / javacOptions ++= Seq(
  "-Xlint:deprecation",
  "-source",
  "1.8",
  "-target",
  "1.8",
  "-Xlint"
)

ThisBuild / packageOptions := Seq(
  ManifestAttributes(
    ( "Build-Jdk", System.getProperty( "java.version" ) ),
    (
      "Build-Date",
      ZonedDateTime.now( ZoneOffset.UTC ).format( DateTimeFormatter.ISO_OFFSET_DATE_TIME )
    )
  )
)

def priorTo2_13( scalaVersion: String ): Boolean =
  CrossVersion.partialVersion( scalaVersion ) match {
    case Some( ( 2, minor ) ) if minor < 13 => true
    case _                                  => false
  }


<<<<<<< HEAD
val catsVersion                   = "2.3.0"
val catsEffectVersion             = "2.3.3"
=======
val catsVersion                   = "2.3.1"
val catsEffectVersion             = "2.3.1"
>>>>>>> 8a49f9bf
val circeVersion                  = "0.13.0"
val scalaCollectionsCompatVersion = "2.3.2"
val sttpVersion                   = "2.2.9"
val circeAdtCodecVersion          = "0.9.1"

// For tests
val scalaTestVersion    = "3.2.3"
val scalaCheckVersion   = "1.15.3"
val scalaTestPlusCheck  = "3.2.2.0"
val scalaTestPlusTestNG = "3.2.2.0" // reactive publishers tck testing
val scalaCheckShapeless = "1.2.5"
val scalaMockVersion    = "5.1.0"

// For full-featured examples we use additional libs
val akkaVersion          = "2.6.13"
val akkaHttpVersion      = "10.2.4"
val akkaHttpCirceVersion = "1.35.0"
val logbackVersion       = "1.2.3"
val scalaLoggingVersion  = "3.9.3"
val scoptVersion         = "3.7.1"
val swayDbVersion        = "0.11"
val http4sVersion        = "0.21.21"
val declineVersion       = "1.4.0"

// For fs2 integration module
val fs2Version = "2.5.4"

// For reactive-streams integration module
val reactiveStreamsVersion = "1.0.3"

// Compiler plugins
val kindProjectorVer = "0.11.3"

// Compatibility libs for Scala < 2.13
val bigwheelUtilBackports = "2.1"

val baseDependencies =
  Seq(
    "org.typelevel" %% "cats-core"
  ).map( _ % catsVersion ) ++
    Seq(
      "org.typelevel" %% "cats-effect" % catsEffectVersion
    ) ++
    Seq(
      "io.circe" %% "circe-core",
      "io.circe" %% "circe-generic",
      "io.circe" %% "circe-generic-extras",
      "io.circe" %% "circe-parser"
    ).map(
      _ % circeVersion
        exclude ( "org.typelevel", "cats-core")
    ) ++
    Seq(
      "org.latestbit" %% "circe-tagged-adt-codec" % circeAdtCodecVersion
        excludeAll ( ExclusionRule( organization = "io.circe" ) )
    ) ++
    Seq(
      "org.scalactic"                %% "scalactic"                        % scalaTestVersion,
      "org.scalatest"                %% "scalatest"                        % scalaTestVersion,
      "org.scalacheck"               %% "scalacheck"                       % scalaCheckVersion,
      "org.scalamock"                %% "scalamock"                        % scalaMockVersion,
      "org.typelevel"                %% "cats-laws"                        % catsVersion,
      "org.typelevel"                %% "cats-testkit"                     % catsVersion,
      "org.scalatestplus"            %% "scalacheck-1-14"                  % scalaTestPlusCheck,
      "org.scalatestplus"            %% "testng-6-7"                       % scalaTestPlusTestNG,
      "com.github.alexarchambault"   %% "scalacheck-shapeless_1.14"        % scalaCheckShapeless,
      "com.softwaremill.sttp.client" %% "async-http-client-backend-future" % sttpVersion,
      "com.softwaremill.sttp.client" %% "async-http-client-backend-cats"   % sttpVersion,
      "com.softwaremill.sttp.client" %% "async-http-client-backend-monix"  % sttpVersion,
      "com.softwaremill.sttp.client" %% "http4s-backend"                   % sttpVersion,
      "ch.qos.logback"                % "logback-classic"                  % logbackVersion
        exclude ( "org.slf4j", "slf4j-api"),
      "com.typesafe.scala-logging" %% "scala-logging" % scalaLoggingVersion
    ).map(
      _ % "test"
        exclude ( "org.typelevel", "cats-core")
        exclude ( "org.typelevel", "cats-effect")
    )

lazy val noPublishSettings = Seq(
  publish := {},
  publishLocal := {},
  publishArtifact := false
)

lazy val overwritePublishSettings = Seq(
  publishConfiguration := publishConfiguration.value.withOverwrite( true )
)

lazy val scalaDocSettings = Seq(
  scalacOptions in ( Compile, doc) ++= Seq( "-groups", "-skip-packages", "sttp.client" ) ++
    ( if (priorTo2_13( scalaVersion.value ))
       Seq( "-Yno-adapted-args" )
     else
       Seq( "-Ymacro-annotations" ))
)

lazy val compilerPluginSettings = Seq(
  addCompilerPlugin( "org.typelevel" % "kind-projector" % kindProjectorVer cross CrossVersion.full )
)

lazy val slackMorphismRoot = project
  .in( file( "." ) )
  .aggregate(
    slackMorphismModels,
    slackMorphismClient,
    slackMorphismAkkaExample,
    slackMorphismHttp4sExample,
    slackMorphismFs2,
    slackMorphismReactiveStreams
  )
  .settings( noPublishSettings )

lazy val slackMorphismModels =
  ( project in file( "models" ))
    .settings(
      name := "slack-morphism-models",
      libraryDependencies ++= baseDependencies ++ Seq()
    )
    .settings( scalaDocSettings )
    .settings( compilerPluginSettings )
    .settings( overwritePublishSettings )

lazy val slackMorphismClient =
  ( project in file( "client" ))
    .settings(
      name := "slack-morphism-client",
      libraryDependencies ++= ( baseDependencies ++ Seq(
        "com.softwaremill.sttp.client" %% "core"                    % sttpVersion,
        "org.scala-lang.modules"       %% "scala-collection-compat" % scalaCollectionsCompatVersion
      ) ++ ( if (priorTo2_13( scalaVersion.value ))
              Seq( "com.github.bigwheel" %% "util-backports" % bigwheelUtilBackports )
            else Seq()))
    )
    .settings( scalaDocSettings )
    .settings( compilerPluginSettings )
    .settings( overwritePublishSettings )
    .dependsOn( slackMorphismModels )

lazy val slackMorphismAkkaExample =
  ( project in file( "examples/akka-http" ))
    .settings(
      name := "slack-morphism-akka",
      libraryDependencies ++= baseDependencies ++ Seq(
        "com.typesafe.akka" %% "akka-http"         % akkaHttpVersion,
        "com.typesafe.akka" %% "akka-stream-typed" % akkaVersion,
        "com.typesafe.akka" %% "akka-actor-typed"  % akkaVersion,
        "com.github.scopt"  %% "scopt"             % scoptVersion,
        "ch.qos.logback"     % "logback-classic"   % logbackVersion
          exclude ( "org.slf4j", "slf4j-api"),
        "com.typesafe.scala-logging" %% "scala-logging"   % scalaLoggingVersion,
        "de.heikoseeberger"          %% "akka-http-circe" % akkaHttpCirceVersion
          excludeAll (
            ExclusionRule( organization = "com.typesafe.akka" ),
            ExclusionRule( organization = "io.circe" )
        ),
        "com.softwaremill.sttp.client" %% "akka-http-backend" % sttpVersion
          excludeAll (
            ExclusionRule( organization = "com.typesafe.akka" )
          ),
        "io.swaydb"                    %% "swaydb"            % swayDbVersion
          excludeAll (
            ExclusionRule( organization = "org.scala-lang.modules" ),
            ExclusionRule( organization = "org.reactivestreams" )
        )
      )
    )
    .settings( noPublishSettings )
    .settings( compilerPluginSettings )
    .dependsOn( slackMorphismClient )

lazy val slackMorphismHttp4sExample =
  ( project in file( "examples/http4s" ))
    .settings(
      name := "slack-morphism-http4s",
      libraryDependencies ++= baseDependencies ++ ( Seq(
        "org.http4s" %% "http4s-blaze-server",
        "org.http4s" %% "http4s-blaze-client",
        "org.http4s" %% "http4s-circe",
        "org.http4s" %% "http4s-dsl"
      ).map(
        _ % http4sVersion
          exclude ( "org.typelevel", "cats-core")
          exclude ( "org.typelevel", "cats-effect")
          excludeAll ( ExclusionRule( organization = "io.circe" ) )
      ) ) ++ Seq(
        "com.monovore" %% "decline" % declineVersion
          exclude ( "org.typelevel", "cats-core"),
        "com.monovore" %% "decline-effect" % declineVersion
          exclude ( "org.typelevel", "cats-core")
          exclude ( "org.typelevel", "cats-effect"),
        "ch.qos.logback" % "logback-classic" % logbackVersion
          exclude ( "org.slf4j", "slf4j-api"),
        "com.typesafe.scala-logging"   %% "scala-logging"  % scalaLoggingVersion,
        "com.softwaremill.sttp.client" %% "http4s-backend" % sttpVersion
          excludeAll ( ExclusionRule( organization = "org.http4s" ) )
          excludeAll ( ExclusionRule( organization = "io.circe" ) ),
        "io.swaydb" %% "swaydb" % swayDbVersion
          excludeAll (
            ExclusionRule( organization = "org.scala-lang.modules" ),
            ExclusionRule( organization = "org.reactivestreams" )
        ),
        "io.swaydb" %% "cats-effect" % swayDbVersion
          excludeAll (
            ExclusionRule( organization = "org.scala-lang.modules" ),
            ExclusionRule( organization = "org.reactivestreams" ),
            ExclusionRule( organization = "org.typelevel" )
        )
      )
    )
    .settings( noPublishSettings )
    .settings( compilerPluginSettings )
    .dependsOn( slackMorphismClient )

lazy val slackMorphismFs2 =
  ( project in file( "fs2" ))
    .settings(
      name := "slack-morphism-fs2",
      libraryDependencies ++= baseDependencies ++ Seq(
        "co.fs2" %% "fs2-core" % fs2Version
          exclude ( "org.typelevel", "cats-core")
          exclude ( "org.typelevel", "cats-effect")
          excludeAll ( ExclusionRule( organization = "io.circe" ) )
      )
    )
    .settings( scalaDocSettings )
    .settings( compilerPluginSettings )
    .settings( overwritePublishSettings )
    .dependsOn( slackMorphismClient % "compile->compile;test->test" )

lazy val slackMorphismReactiveStreams =
  ( project in file( "reactive-streams" ))
    .settings(
      name := "slack-morphism-reactive-streams",
      libraryDependencies ++= baseDependencies ++ Seq(
        "org.reactivestreams" % "reactive-streams" % reactiveStreamsVersion
      ) ++ ( Seq(
        "org.reactivestreams" % "reactive-streams-tck" % reactiveStreamsVersion
      ).map( _ % "test" ) )
    )
    .settings( scalaDocSettings )
    .settings( compilerPluginSettings )
    .settings( overwritePublishSettings )
    .dependsOn( slackMorphismClient % "compile->compile;test->test" )

lazy val apiDocsDir = settingKey[String]( "Name of subdirectory for api docs" )

lazy val docSettings = Seq(
  micrositeName := "Slack Morphism for Scala",
  micrositeUrl := "https://slack.abdolence.dev",
  micrositeDocumentationUrl := "/docs",
  micrositeDocumentationLabelDescription := "Docs",
  micrositeAuthor := "Abdulla Abdurakhmanov",
  micrositeHomepage := "https://slack.abdolence.dev",
  micrositeOrganizationHomepage := "https://abdolence.dev",
  micrositeGithubOwner := "abdolence",
  micrositeGithubRepo := "slack-morphism",
  micrositePushSiteWith := GHPagesPlugin,
  autoAPIMappings := true,
  micrositeTheme := "light",
  micrositePalette := Map(
    "brand-primary"   -> "#bf360c",
    "brand-secondary" -> "#37474f",
    "white-color"     -> "#FFFFFF"
  ),
  micrositeGithubToken := sys.env.get( "GITHUB_TOKEN" ),
  micrositeGitterChannel := false,
  micrositeFooterText := None,
  micrositeFavicons := Seq(
    MicrositeFavicon( "favicon-16x16.png", "16x16" ),
    MicrositeFavicon( "favicon-32x32.png", "32x32" ),
    MicrositeFavicon( "favicon-96x96.png", "96x96" ),
    MicrositeFavicon( "favicon-128.png", "128x128" ),
    MicrositeFavicon( "favicon-196x196.png", "196x196" )
  ),
  apiDocsDir := "api",
  unidocProjectFilter in ( ScalaUnidoc, unidoc) := inProjects( slackMorphismModels, slackMorphismClient ),
  addMappingsToSiteDir( mappings in ( ScalaUnidoc, packageDoc), apiDocsDir ),
  micrositeAnalyticsToken := "UA-155371094-1",
  includeFilter in makeSite := ( includeFilter in makeSite).value || "*.txt" || "*.xml",
  mappings in makeSite ++= Seq(
    ( resourceDirectory in Compile).value / "microsite" / "robots.txt"  -> "robots.txt",
    ( resourceDirectory in Compile).value / "microsite" / "sitemap.xml" -> "sitemap.xml"
  )
)

ThisBuild / GitKeys.gitReader := baseDirectory( base => new DefaultReadableGit( base ) ).value

addCompilerPlugin( "org.typelevel" % "kind-projector" % kindProjectorVer cross CrossVersion.full )

lazy val slackMorphismMicrosite = project
  .in( file( "site" ) )
  .settings(
    name := "slack-morphism-microsite"
  )
  .settings( noPublishSettings )
  .settings( compilerPluginSettings )
  .settings( docSettings )
  .settings( scalaDocSettings )
  .enablePlugins( MicrositesPlugin )
  .enablePlugins( ScalaUnidocPlugin )
  .dependsOn( slackMorphismModels, slackMorphismClient, slackMorphismAkkaExample )

addCommandAlias( "publishAllDocs", ";slackMorphismMicrosite/publishMicrosite" )<|MERGE_RESOLUTION|>--- conflicted
+++ resolved
@@ -97,13 +97,8 @@
   }
 
 
-<<<<<<< HEAD
-val catsVersion                   = "2.3.0"
+val catsVersion                   = "2.3.1"
 val catsEffectVersion             = "2.3.3"
-=======
-val catsVersion                   = "2.3.1"
-val catsEffectVersion             = "2.3.1"
->>>>>>> 8a49f9bf
 val circeVersion                  = "0.13.0"
 val scalaCollectionsCompatVersion = "2.3.2"
 val sttpVersion                   = "2.2.9"
