---
layout: edocs
title: Pagination and scrolling results
permalink: docs/web-api/pagination
---
# Working with pagination/batching results
Some Web API methods defines cursors and [pagination](https://api.slack.com/docs/pagination), to give you an ability to load a lot of data
continually (using batching and continually making many requests).

Examples:
* [conversations.history](https://api.slack.com/methods/conversations.history)
* [conversations.list](https://api.slack.com/methods/conversations.list)
* [users.list](https://api.slack.com/methods/users.list)
* ...

To help with those methods Slack Morphism provides additional "scroller" implementation, which deal with 
all scrolling/batching requests for you.

With this scroller you have the following choice:

* Load data lazily and asynchronously with [AsyncSeqIterator](/api/org/latestbit/slack/morphism/concurrent/AsyncSeqIterator.html)
* Load data reactively with [Reactive Streams Publisher[]](https://www.reactive-streams.org/reactive-streams-1.0.3-javadoc/org/reactivestreams/Publisher.html) 
* Load data reactively with [FS2 streams](https://fs2.io/)
* Load data lazily, but synchronously into a standard Scala lazy container: Stream[] (for Scala 2.12) or [LazyList[]](https://www.scala-lang.org/api/current/scala/collection/immutable/LazyList.html) (for Scala 2.13+)

If none of those approaches are suitable for you, you can always use original API method. 
Scrollers are completely optional.

For example, for [conversations.history](https://api.slack.com/methods/conversations.history) you can:

## Using lazy AsyncSeqIterator to scroll data

Async iterator implements:
* `foldLeft` for accumulating batching results if you need it (the implementation of AsyncSeqIterator doesn't memoize like Stream/LazyList)
* `map` to transform results
* `foreach` to iterate with effects

(It is implemented as a very simple and pure functor and provides `cats.Functor` instance as well).

This is an example of using `foldLeft`:
```scala

client.conversations.historyScroller(
    SlackApiConversationsHistoryRequest(
      channel = "C222...." // some channel id
    )
  )
  .toAsyncScroller()
  .foldLeft( List[SlackMessage]() ) {
    // futureRes here is a batch result defined as Either[SlackApiClientError, List[SlackMessage]]
    case ( wholeList, futureRes ) =>
      futureRes.map( wholeList ++ _ ).getOrElse( wholeList )     
  }
```

<<<<<<< HEAD
## Create a reactive steam Publisher[]
This is an optional module, and if you're using Reactive Streams, you need additional dependency:

```scala
libraryDependencies += "org.latestbit" %% "slack-morphism-reactive-streams" % slackMorphismVer
```

=======
## Create a reactive stream Publisher[]
>>>>>>> 468081f9
```scala
import org.reactivestreams.Publisher

import cats.instances.future._ // or cats.implicits._ required
import scala.concurrent.ExecutionContext.Implicits.global

// Additional import for support Reactive Streams
import org.latestbit.slack.morphism.client.reactive._


val publisher : Publisher[SlackMessage] = 
    client.conversations.historyScroller(
        SlackApiConversationsHistoryRequest(
          channel = "C222...." // some channel id
        )
      )
      .toPublisher()

// Now you can use it as any other publishers with your reactive frameworks (like Akka Streams, etc)

// This is an example of Akka Streams
// https://doc.akka.io/docs/akka/2.5.3/scala/stream/stream-integrations.html#integrating-with-reactive-streams
import akka.stream._
import akka.stream.scaladsl._

Source
    .fromPublisher(publisher)
    .runForeach(msg => println(msg))

```

## Create a FS2 stream
This is an optional module, and if you're using FS2, you need additional dependency:

```scala
libraryDependencies += "org.latestbit" %% "slack-morphism-fs2" % slackMorphismVer
```

Then you can use it as following:

```scala

// Additional import for support FS2
import org.latestbit.slack.morphism.client.fs2s._

client.conversations.historyScroller(
    SlackApiConversationsHistoryRequest(
      channel = "C222...." // some channel id
    )
  )
  .toFs2Scroller().compile.toList.unsafeRunSync() 

``` 

## Load data into Stream[]/LazyList[]

Because of the nature of Scala Collection API, there are limitations:

* this is synchronous approach and blocking operation, so when you scroll through LazyList[] there are blocking operations (at the moment of a batch loading).
* you won't get any errors except for the first batch.

Don't use this for huge load scenarios, and it rather was created for testing purposes.

```scala

// Synchronous approach (all batches would be loaded with blocking)
client.conversations.historyScroller(
    SlackApiConversationsHistoryRequest(
      channel = "C222...." // some channel id
    )
  )
  .toSyncScroller( 5.seconds )
  .foreach {
    case Right( results: LazyList[SlackMessage] ) => {
      // ... results are ready to scroll
    }
    case Left( err ) => // the first batch is failed here
  }

```<|MERGE_RESOLUTION|>--- conflicted
+++ resolved
@@ -53,17 +53,15 @@
   }
 ```
 
-<<<<<<< HEAD
-## Create a reactive steam Publisher[]
+## Create a reactive stream Publisher[]
 This is an optional module, and if you're using Reactive Streams, you need additional dependency:
 
 ```scala
 libraryDependencies += "org.latestbit" %% "slack-morphism-reactive-streams" % slackMorphismVer
 ```
 
-=======
-## Create a reactive stream Publisher[]
->>>>>>> 468081f9
+Then you can use it as in this example:
+
 ```scala
 import org.reactivestreams.Publisher
 
